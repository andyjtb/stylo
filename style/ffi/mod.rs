/* This Source Code Form is subject to the terms of the Mozilla Public
 * License, v. 2.0. If a copy of the MPL was not distributed with this
 * file, You can obtain one at https://mozilla.org/MPL/2.0/. */

//! C++ FFI for CSS parsing facilities.
//!
//! This module exposes CSS parsing functionality to C++ through the cxx bridge.

use crate::context::QuirksMode;
use crate::media_queries::MediaList;
use crate::parser::ParserContext;
use crate::shared_lock::SharedRwLock;
use crate::stylesheets::{AllowImportRules, Origin, Stylesheet, UrlExtraData};
use servo_arc::Arc;
use style_traits::ParsingMode;

#[cxx::bridge]
mod ffi {
    /// Result of parsing operations
    pub struct ParseResult {
        pub success: bool,
        pub error_message: String,
    }

    /// Result of CSS value parsing
    pub struct ParsedCSSValue {
        pub value: String,
        pub success: bool,
    }

    /// Result of calc expression evaluation
    pub struct CalcResult {
        pub value: f32,
        pub success: bool,
    }

<<<<<<< HEAD
    /// FFI Element representation for selector matching
    /// This is implemented on the C++ side
    #[derive(Debug, Clone)]
    pub struct FFIElement {
        /// Opaque pointer to the C++ element
        pub ptr: usize,
    }

    /// Result of selector matching operation
    pub struct SelectorMatchResult {
        pub matches: bool,
        pub error_message: String,
    }

    unsafe extern "C++" {
        include!("stylo/ffi/selector_bridge.h");

        /// Get the element state from C++
        fn get_element_state(element: &FFIElement) -> u64;
        
        /// Get the document state from C++
        fn get_document_state(element: &FFIElement) -> u64;

        /// Get parent element
        fn get_parent_element(element: &FFIElement) -> FFIElement;

        /// Get previous sibling element
        fn get_prev_sibling_element(element: &FFIElement) -> FFIElement;

        /// Get next sibling element
        fn get_next_sibling_element(element: &FFIElement) -> FFIElement;

        /// Get first child element
        fn get_first_element_child(element: &FFIElement) -> FFIElement;

        /// Check if element is null/invalid
        fn is_element_null(element: &FFIElement) -> bool;

        /// Check if element has a given local name
        fn element_has_local_name(element: &FFIElement, name: &str) -> bool;

        /// Check if element has a given namespace
        fn element_has_namespace(element: &FFIElement, ns: &str) -> bool;

        /// Check if element has an id
        fn element_has_id(element: &FFIElement, id: &str) -> bool;

        /// Check if element has a class
        fn element_has_class(element: &FFIElement, clazz: &str) -> bool;

        /// Check if element is a link
        fn element_is_link(element: &FFIElement) -> bool;

        /// Check if element is root
        fn element_is_root(element: &FFIElement) -> bool;

        /// Check if element is empty
        fn element_is_empty(element: &FFIElement) -> bool;
=======
    /// Color space enum for CSS colors
    #[repr(u8)]
    pub enum ColorSpace {
        Srgb = 0,
        Hsl,
        Hwb,
        Lab,
        Lch,
        Oklab,
        Oklch,
        SrgbLinear,
        DisplayP3,
        A98Rgb,
        ProphotoRgb,
        Rec2020,
        XyzD50,
        XyzD65,
    }

    /// Color components (r, g, b) or (h, s, l) etc.
    pub struct ColorComponents {
        pub c0: f32,
        pub c1: f32,
        pub c2: f32,
    }

    /// Parsed absolute color with components
    pub struct ParsedColor {
        pub success: bool,
        pub components: ColorComponents,
        pub alpha: f32,
        pub color_space: ColorSpace,
        pub error_message: String,
    }

    /// Parsed color as nscolor (uint32 RGBA)
    pub struct ParsedNsColor {
        pub success: bool,
        pub nscolor: u32,  // RGBA as uint32 (compatible with nscolor, Qt QRgb, etc.)
        pub error_message: String,
>>>>>>> 9cc85c04
    }

    extern "Rust" {
        /// Parse a CSS stylesheet from a string
        fn parse_stylesheet(css: &str, base_url: &str) -> ParseResult;

        /// Parse a single CSS value
        fn parse_css_value(value: &str, property_name: &str) -> ParsedCSSValue;

        /// Evaluate a calc() expression
        fn evaluate_calc_expression(expr: &str) -> CalcResult;

        /// Parse and set media query
        fn parse_media_query(query: &str) -> ParseResult;

        /// Get computed value for a CSS property
        fn get_computed_value(
            value: &str,
            property_name: &str,
            base_font_size: f32,
        ) -> ParsedCSSValue;

<<<<<<< HEAD
        /// Parse a CSS selector
        fn parse_selector(selector: &str) -> ParseResult;

        /// Match a selector against an element
        fn match_selector(selector: &str, element: &FFIElement) -> SelectorMatchResult;
=======
        /// Parse a CSS color value - returns structured color data
        fn parse_color(color_str: &str) -> ParsedColor;

        /// Parse a CSS color value and convert to nscolor (uint32 RGBA)
        /// This is compatible with Mozilla's nscolor, Qt's QRgb, and other RGBA uint32 formats
        fn parse_color_to_nscolor(color_str: &str) -> ParsedNsColor;
>>>>>>> 9cc85c04
    }
}

/// Parse a CSS stylesheet from a string
pub fn parse_stylesheet(css: &str, base_url: &str) -> ffi::ParseResult {
    // Parse the base URL
    let url = match url::Url::parse(base_url) {
        Ok(u) => u,
        Err(e) => {
            return ffi::ParseResult {
                success: false,
                error_message: format!("Invalid base URL: {:?}", e),
            };
        }
    };

    let url_data = UrlExtraData::from(url);
    let shared_lock = SharedRwLock::new();

    let media = Arc::new(shared_lock.wrap(MediaList::empty()));

    let _stylesheet = Stylesheet::from_str(
        css,
        url_data,
        Origin::Author,
        media,
        shared_lock,
        None, // No stylesheet loader
        None, // No error reporter
        QuirksMode::NoQuirks,
        AllowImportRules::Yes,
    );

    // Stylesheet parsing always succeeds and records errors internally
    ffi::ParseResult {
        success: true,
        error_message: String::new(),
    }
}

/// Parse a single CSS value
pub fn parse_css_value(value: &str, _property_name: &str) -> ffi::ParsedCSSValue {
    use cssparser::{Parser, ParserInput};

    // Parse the value using cssparser
    let mut input = ParserInput::new(value);
    let mut parser = Parser::new(&mut input);

    let url = url::Url::parse("about:blank").unwrap();
    let url_data = UrlExtraData::from(url);

    let _context = ParserContext::new(
        Origin::Author,
        &url_data,
        None,
        ParsingMode::DEFAULT,
        QuirksMode::NoQuirks,
        Default::default(),
        None,
        None,
    );

    // Try parsing as a generic CSS value (length, color, etc.)
    // For now, we validate it's parseable and return the original
    match parser.expect_no_error_token() {
        Ok(_) => ffi::ParsedCSSValue {
            value: value.to_string(),
            success: true,
        },
        Err(_) => ffi::ParsedCSSValue {
            value: String::new(),
            success: false,
        },
    }
}

/// Evaluate a calc() expression
pub fn evaluate_calc_expression(expr: &str) -> ffi::CalcResult {
    use crate::values::generics::calc::CalcUnits;
    use crate::values::specified::calc::{AllowParse, CalcNode, MathFunction};
    use cssparser::{Parser, ParserInput};

    // Try to parse as a calc expression
    let url = url::Url::parse("about:blank").unwrap();
    let url_data = UrlExtraData::from(url);
    let mut input = ParserInput::new(expr);
    let mut parser = Parser::new(&mut input);

    let context = ParserContext::new(
        Origin::Author,
        &url_data,
        None,
        ParsingMode::DEFAULT,
        QuirksMode::NoQuirks,
        Default::default(),
        None,
        None,
    );

    // Try parsing as calc() function
    if let Ok(calc_node) = parser.try_parse(|p| {
        p.expect_function_matching("calc")?;
        p.parse_nested_block(|p| {
            CalcNode::parse(
                &context,
                p,
                MathFunction::Calc,
                AllowParse::new(CalcUnits::all()),
            )
        })
    }) {
        // For simple numeric results, try to extract the value
        // This is a simplified evaluation - full evaluation requires context
        if let Some(numeric_value) = try_extract_numeric_value(&calc_node) {
            return ffi::CalcResult {
                value: numeric_value,
                success: true,
            };
        }
    }

    // Fallback: try parsing as simple numeric value
    let trimmed = expr.trim();
    if let Ok(val) = trimmed.parse::<f32>() {
        return ffi::CalcResult {
            value: val,
            success: true,
        };
    }

    ffi::CalcResult {
        value: 0.0,
        success: false,
    }
}

/// Try to extract a numeric value from a calc node
/// This is a simplified version - full evaluation requires context
fn try_extract_numeric_value(node: &crate::values::specified::calc::CalcNode) -> Option<f32> {
    use crate::values::specified::calc::{CalcNode, Leaf};

    match node {
        CalcNode::Leaf(Leaf::Number(n)) => Some(*n),
        CalcNode::Leaf(Leaf::Percentage(p)) => Some(*p),
        _ => None, // More complex expressions need context
    }
}

#[cfg(test)]
mod tests {
    use super::*;

    #[test]
    fn test_parse_stylesheet() {
        let result = parse_stylesheet(
            "body { color: red; font-size: 16px; }",
            "https://example.com/style.css",
        );
        assert!(result.success, "Stylesheet parsing should succeed");
        assert!(result.error_message.is_empty());
    }

    #[test]
    fn test_parse_stylesheet_invalid_url() {
        let result = parse_stylesheet("body { color: red; }", "not a url");
        assert!(!result.success, "Should fail with invalid URL");
        assert!(!result.error_message.is_empty());
    }

    #[test]
    fn test_parse_media_query() {
        let result = parse_media_query("(min-width: 768px)");
        assert!(result.success, "Media query parsing should succeed");
        assert!(result.error_message.is_empty());
    }

    #[test]
    fn test_parse_media_query_screen() {
        let result = parse_media_query("screen and (min-width: 768px)");
        assert!(result.success, "Media query with type should succeed");
    }

    #[test]
    fn test_parse_css_value() {
        let result = parse_css_value("10px", "width");
        assert!(result.success, "Should parse simple value");
    }

    #[test]
    fn test_evaluate_calc_simple_number() {
        let result = evaluate_calc_expression("42");
        assert!(result.success, "Should parse simple number");
        assert_eq!(result.value, 42.0);
    }

    #[test]
    fn test_evaluate_calc_function() {
        let result = evaluate_calc_expression("calc(5)");
        assert!(result.success, "Should parse calc with number");
        assert_eq!(result.value, 5.0);
    }

    #[test]
    fn test_get_computed_value() {
        let result = get_computed_value("2em", "font-size", 16.0);
        assert!(result.success);
    }

    #[test]
<<<<<<< HEAD
    fn test_parse_selector_simple() {
        let result = parse_selector("div");
        assert!(result.success, "Should parse simple selector");
        assert!(result.error_message.is_empty());
    }

    #[test]
    fn test_parse_selector_complex() {
        let result = parse_selector("div.my-class:hover > span#id");
        assert!(result.success, "Should parse complex selector");
        assert!(result.error_message.is_empty());
    }

    #[test]
    fn test_parse_selector_invalid() {
        let result = parse_selector(">>>invalid");
        assert!(!result.success, "Should fail on invalid selector");
        assert!(!result.error_message.is_empty());
    }

    #[test]
    fn test_match_selector_null_element() {
        let element = ffi::FFIElement { ptr: 0 };
        let result = match_selector("div", &element);
        // With a null element, is_element_null returns true,
        // so most operations should return false/no match
        assert!(!result.matches);
    }

    #[test]
    fn test_parse_selector_pseudo_classes() {
        let result = parse_selector("a:link");
        assert!(result.success, "Should parse :link pseudo-class");
        
        let result = parse_selector("input:checked");
        assert!(result.success, "Should parse :checked pseudo-class");
        
        let result = parse_selector("div:hover");
        assert!(result.success, "Should parse :hover pseudo-class");
=======
    fn test_parse_color() {
        let result = parse_color("hsla(-300, 100%, 37.5%, -3)");
        assert!(result.success, "Should successfully parse color");
        assert!(!result.value.is_empty());
    }

    #[test]
    fn test_parse_color_simple() {
        let result = parse_color("red");
        assert!(result.success, "Should parse named color");
    }

    #[test]
    fn test_parse_color_hex() {
        let result = parse_color("#ff0000");
        assert!(result.success, "Should parse hex color");
    }

    #[test]
    fn test_parse_color_rgb() {
        let result = parse_color("rgb(255, 0, 0)");
        assert!(result.success, "Should parse rgb color");
    }

    #[test]
    fn test_parse_color_to_nscolor() {
        let result = parse_color_to_nscolor("rgb(255, 0, 0)");
        assert!(result.success, "Should parse color to nscolor");
        // RGB(255, 0, 0) with full alpha should be 0xFF0000FF in RGBA format
        assert_eq!(result.nscolor, 0xFF0000FF);
    }

    #[test]
    fn test_parse_color_to_nscolor_with_alpha() {
        let result = parse_color_to_nscolor("rgba(255, 0, 0, 0.5)");
        assert!(result.success, "Should parse rgba color to nscolor");
        // RGBA(255, 0, 0, 128) - alpha 0.5 = 128
        assert_eq!(result.nscolor, 0xFF000080);
    }

    #[test]
    fn test_parse_color_to_nscolor_named() {
        let result = parse_color_to_nscolor("red");
        assert!(result.success, "Should parse named color to nscolor");
        assert_eq!(result.nscolor, 0xFF0000FF);
>>>>>>> 9cc85c04
    }
}

/// Parse and validate a media query
pub fn parse_media_query(query: &str) -> ffi::ParseResult {
    use crate::media_queries::MediaQuery;
    use cssparser::{Parser, ParserInput};

    // Use a dummy URL for parsing media queries
    let url = url::Url::parse("about:blank").unwrap();
    let url_data = UrlExtraData::from(url);
    let mut input = ParserInput::new(query);
    let mut parser = Parser::new(&mut input);

    let context = ParserContext::new(
        Origin::Author,
        &url_data,
        None,
        ParsingMode::DEFAULT,
        QuirksMode::NoQuirks,
        Default::default(),
        None,
        None,
    );

    match MediaQuery::parse(&context, &mut parser) {
        Ok(_mq) => ffi::ParseResult {
            success: true,
            error_message: String::new(),
        },
        Err(e) => ffi::ParseResult {
            success: false,
            error_message: format!("Failed to parse media query: {:?}", e),
        },
    }
}

/// Get computed value for a CSS property
pub fn get_computed_value(
    value: &str,
    _property_name: &str,
    _base_font_size: f32,
) -> ffi::ParsedCSSValue {
    // This would need full implementation with a proper ComputedContext
    // For now, return the input value
    ffi::ParsedCSSValue {
        value: value.to_string(),
        success: !value.is_empty(),
    }
}

<<<<<<< HEAD
/// Parse a CSS selector
pub fn parse_selector(selector: &str) -> ffi::ParseResult {
    use crate::selector_parser::SelectorParser;
    
    let url = url::Url::parse("about:blank").unwrap();
    let url_data = UrlExtraData::from(url);
    
    match SelectorParser::parse_author_origin_no_namespace(selector, &url_data) {
        Ok(_selector_list) => ffi::ParseResult {
            success: true,
            error_message: String::new(),
        },
        Err(e) => ffi::ParseResult {
            success: false,
            error_message: format!("Failed to parse selector: {:?}", e),
        },
    }
}

/// Match a selector against an element
pub fn match_selector(selector: &str, element: &ffi::FFIElement) -> ffi::SelectorMatchResult {
    use crate::selector_parser::SelectorParser;
    use selectors::matching::{matches_selector, MatchingContext, MatchingMode, NeedsSelectorFlags, MatchingForInvalidation};
    use selectors::context::{QuirksMode as SelectorQuirksMode, SelectorCaches};
    
    // Parse the selector
    let url = url::Url::parse("about:blank").unwrap();
    let url_data = UrlExtraData::from(url);
    
    let selector_list = match SelectorParser::parse_author_origin_no_namespace(selector, &url_data) {
        Ok(list) => list,
        Err(e) => {
            return ffi::SelectorMatchResult {
                matches: false,
                error_message: format!("Failed to parse selector: {:?}", e),
            };
        }
    };

    // Create FFI element wrapper
    let ffi_elem = FFIElementWrapper(element.clone());
    
    // Create matching context
    let mut caches = SelectorCaches::default();
    let mut context = MatchingContext::new(
        MatchingMode::Normal,
        None, // bloom filter
        &mut caches,
        SelectorQuirksMode::NoQuirks,
        NeedsSelectorFlags::No,
        MatchingForInvalidation::No,
    );

    // Check if any selector in the list matches
    for selector in selector_list.slice().iter() {
        // Match from the start of the selector (offset 0)
        // No ancestor hashes available in FFI context
        const SELECTOR_START_OFFSET: usize = 0;
        if matches_selector(selector, SELECTOR_START_OFFSET, None, &ffi_elem, &mut context) {
            return ffi::SelectorMatchResult {
                matches: true,
                error_message: String::new(),
            };
        }
    }

    ffi::SelectorMatchResult {
        matches: false,
        error_message: String::new(),
    }
}

/// Wrapper around FFIElement that implements the Element trait
#[derive(Clone, Debug)]
struct FFIElementWrapper(ffi::FFIElement);

impl selectors::Element for FFIElementWrapper {
    type Impl = crate::selector_parser::SelectorImpl;

    fn opaque(&self) -> selectors::OpaqueElement {
        // For null elements, we can't create a valid NonNull pointer
        // Return a default opaque element representation
        if self.0.ptr == 0 {
            // Use a sentinel value for null elements
            // This is safe because we check for null in other methods
            unsafe {
                selectors::OpaqueElement::from_non_null_ptr(
                    std::ptr::NonNull::new_unchecked(1 as *mut ())
                )
            }
        } else {
            selectors::OpaqueElement::from_non_null_ptr(
                std::ptr::NonNull::new(self.0.ptr as *mut ()).expect("Element pointer should not be null")
            )
        }
    }

    fn parent_element(&self) -> Option<Self> {
        let parent = ffi::get_parent_element(&self.0);
        if ffi::is_element_null(&parent) {
            None
        } else {
            Some(FFIElementWrapper(parent))
        }
    }

    fn parent_node_is_shadow_root(&self) -> bool {
        false // Not supported in FFI for now
    }

    fn containing_shadow_host(&self) -> Option<Self> {
        None // Not supported in FFI for now
    }

    fn is_pseudo_element(&self) -> bool {
        false // Not supported in FFI for now
    }

    fn prev_sibling_element(&self) -> Option<Self> {
        let sibling = ffi::get_prev_sibling_element(&self.0);
        if ffi::is_element_null(&sibling) {
            None
        } else {
            Some(FFIElementWrapper(sibling))
        }
    }

    fn next_sibling_element(&self) -> Option<Self> {
        let sibling = ffi::get_next_sibling_element(&self.0);
        if ffi::is_element_null(&sibling) {
            None
        } else {
            Some(FFIElementWrapper(sibling))
        }
    }

    fn first_element_child(&self) -> Option<Self> {
        let child = ffi::get_first_element_child(&self.0);
        if ffi::is_element_null(&child) {
            None
        } else {
            Some(FFIElementWrapper(child))
        }
    }

    fn is_html_element_in_html_document(&self) -> bool {
        // For FFI, we'll assume HTML context
        true
    }

    fn has_local_name(&self, local_name: &<Self::Impl as selectors::SelectorImpl>::BorrowedLocalName) -> bool {
        ffi::element_has_local_name(&self.0, local_name)
    }

    fn has_namespace(&self, ns: &<Self::Impl as selectors::SelectorImpl>::BorrowedNamespaceUrl) -> bool {
        ffi::element_has_namespace(&self.0, ns)
    }

    fn is_same_type(&self, other: &Self) -> bool {
        // Check if both elements have the same tag name
        // We need to get the tag name from C++ and compare
        // For now, we can't easily do this without additional FFI callbacks
        // As a fallback, check pointer equality (same element instance)
        // TODO: Add element_get_tag_name callback for proper type comparison
        self.0.ptr == other.0.ptr
    }

    fn attr_matches(
        &self,
        _ns: &selectors::attr::NamespaceConstraint<&<Self::Impl as selectors::SelectorImpl>::NamespaceUrl>,
        _local_name: &<Self::Impl as selectors::SelectorImpl>::LocalName,
        _operation: &selectors::attr::AttrSelectorOperation<&<Self::Impl as selectors::SelectorImpl>::AttrValue>,
    ) -> bool {
        // Attribute matching would need more FFI callbacks
        false
    }

    fn match_non_ts_pseudo_class(
        &self,
        pc: &<Self::Impl as selectors::SelectorImpl>::NonTSPseudoClass,
        _context: &mut selectors::matching::MatchingContext<Self::Impl>,
    ) -> bool {
        use crate::selector_parser::NonTSPseudoClass;
        use dom::ElementState;

        let state = ElementState::from_bits_truncate(ffi::get_element_state(&self.0));
        
        // Match against element state
        match pc {
            NonTSPseudoClass::Active => state.contains(ElementState::ACTIVE),
            NonTSPseudoClass::Focus => state.contains(ElementState::FOCUS),
            NonTSPseudoClass::Hover => state.contains(ElementState::HOVER),
            NonTSPseudoClass::Enabled => state.contains(ElementState::ENABLED),
            NonTSPseudoClass::Disabled => state.contains(ElementState::DISABLED),
            NonTSPseudoClass::Checked => state.contains(ElementState::CHECKED),
            NonTSPseudoClass::Indeterminate => state.contains(ElementState::INDETERMINATE),
            NonTSPseudoClass::PlaceholderShown => state.contains(ElementState::PLACEHOLDER_SHOWN),
            NonTSPseudoClass::Target => state.contains(ElementState::URLTARGET),
            NonTSPseudoClass::Visited => state.contains(ElementState::VISITED),
            NonTSPseudoClass::Link => state.contains(ElementState::UNVISITED),
            NonTSPseudoClass::AnyLink => state.intersects(ElementState::VISITED_OR_UNVISITED),
            _ => false, // Other pseudo-classes not yet implemented for FFI
        }
    }

    fn match_pseudo_element(
        &self,
        _pe: &<Self::Impl as selectors::SelectorImpl>::PseudoElement,
        _context: &mut selectors::matching::MatchingContext<Self::Impl>,
    ) -> bool {
        false // Pseudo-elements not supported in FFI for now
    }

    fn apply_selector_flags(&self, _flags: selectors::matching::ElementSelectorFlags) {
        // No-op for FFI elements
    }

    fn is_link(&self) -> bool {
        ffi::element_is_link(&self.0)
    }

    fn is_html_slot_element(&self) -> bool {
        false // Not supported in FFI for now
    }

    fn has_id(
        &self,
        id: &<Self::Impl as selectors::SelectorImpl>::Identifier,
        _case_sensitivity: selectors::attr::CaseSensitivity,
    ) -> bool {
        ffi::element_has_id(&self.0, id)
    }

    fn has_class(
        &self,
        name: &<Self::Impl as selectors::SelectorImpl>::Identifier,
        _case_sensitivity: selectors::attr::CaseSensitivity,
    ) -> bool {
        ffi::element_has_class(&self.0, name)
    }

    fn has_custom_state(&self, _name: &<Self::Impl as selectors::SelectorImpl>::Identifier) -> bool {
        false // Not supported in FFI for now
    }

    fn imported_part(
        &self,
        _name: &<Self::Impl as selectors::SelectorImpl>::Identifier,
    ) -> Option<<Self::Impl as selectors::SelectorImpl>::Identifier> {
        None // Not supported in FFI for now
    }

    fn is_part(&self, _name: &<Self::Impl as selectors::SelectorImpl>::Identifier) -> bool {
        false // Not supported in FFI for now
    }

    fn is_empty(&self) -> bool {
        ffi::element_is_empty(&self.0)
    }

    fn is_root(&self) -> bool {
        ffi::element_is_root(&self.0)
    }

    fn add_element_unique_hashes(&self, _filter: &mut selectors::bloom::BloomFilter) -> bool {
        false // Bloom filter not used for FFI
=======
/// Parse a CSS color value
pub fn parse_color(color_str: &str) -> ffi::ParsedColor {
    use crate::properties::longhands::color;
    use cssparser::{Parser, ParserInput};
    use std::borrow::Cow;

    // Create a dummy URL for the parser context
    let url = url::Url::parse("http://example.com").unwrap();
    let url_data = UrlExtraData::from(url);

    // Create a parser context
    let context = ParserContext::new(
        Origin::Author,
        &url_data,
        None, // rule_type is optional
        ParsingMode::DEFAULT,
        QuirksMode::NoQuirks,
        Cow::Owned(crate::stylesheets::Namespaces::default()),
        None, // error_reporter
        None, // use_counters
    );

    // Create a parser
    let mut input = ParserInput::new(color_str);
    let mut parser = Parser::new(&mut input);

    // Parse the color
    match color::parse(&context, &mut parser) {
        Ok(color_value) => {
            // Extract the color from ColorPropertyValue
            use crate::values::specified::color::Color;
            
            let absolute_color = match color_value.0 {
                Color::Absolute(abs) => abs.color,
                Color::CurrentColor => {
                    // CurrentColor doesn't have absolute values, return error
                    return ffi::ParsedColor {
                        success: false,
                        components: ffi::ColorComponents { c0: 0.0, c1: 0.0, c2: 0.0 },
                        alpha: 0.0,
                        color_space: ffi::ColorSpace::Srgb,
                        error_message: "CurrentColor cannot be converted to absolute color".to_string(),
                    };
                },
                _ => {
                    // Other color types (ColorFunction, ColorMix, etc.) can't be resolved at parse time
                    return ffi::ParsedColor {
                        success: false,
                        components: ffi::ColorComponents { c0: 0.0, c1: 0.0, c2: 0.0 },
                        alpha: 0.0,
                        color_space: ffi::ColorSpace::Srgb,
                        error_message: "Color cannot be resolved to absolute color at parse time".to_string(),
                    };
                },
            };

            // Convert ColorSpace to FFI ColorSpace
            let color_space = match absolute_color.color_space {
                crate::color::ColorSpace::Srgb => ffi::ColorSpace::Srgb,
                crate::color::ColorSpace::Hsl => ffi::ColorSpace::Hsl,
                crate::color::ColorSpace::Hwb => ffi::ColorSpace::Hwb,
                crate::color::ColorSpace::Lab => ffi::ColorSpace::Lab,
                crate::color::ColorSpace::Lch => ffi::ColorSpace::Lch,
                crate::color::ColorSpace::Oklab => ffi::ColorSpace::Oklab,
                crate::color::ColorSpace::Oklch => ffi::ColorSpace::Oklch,
                crate::color::ColorSpace::SrgbLinear => ffi::ColorSpace::SrgbLinear,
                crate::color::ColorSpace::DisplayP3 => ffi::ColorSpace::DisplayP3,
                crate::color::ColorSpace::A98Rgb => ffi::ColorSpace::A98Rgb,
                crate::color::ColorSpace::ProphotoRgb => ffi::ColorSpace::ProphotoRgb,
                crate::color::ColorSpace::Rec2020 => ffi::ColorSpace::Rec2020,
                crate::color::ColorSpace::XyzD50 => ffi::ColorSpace::XyzD50,
                crate::color::ColorSpace::XyzD65 => ffi::ColorSpace::XyzD65,
            };

            ffi::ParsedColor {
                success: true,
                components: ffi::ColorComponents {
                    c0: absolute_color.components.0,
                    c1: absolute_color.components.1,
                    c2: absolute_color.components.2,
                },
                alpha: absolute_color.alpha,
                color_space,
                error_message: String::new(),
            }
        },
        Err(e) => ffi::ParsedColor {
            success: false,
            components: ffi::ColorComponents { c0: 0.0, c1: 0.0, c2: 0.0 },
            alpha: 0.0,
            color_space: ffi::ColorSpace::Srgb,
            error_message: format!("Failed to parse color: {:?}", e),
        },
    }
}

/// Parse a CSS color value and convert to nscolor (uint32 RGBA)
/// This converts the color to sRGB and packs it as RGBA bytes in a uint32
/// Compatible with Mozilla's nscolor, Qt's QRgb, and other RGBA uint32 formats
pub fn parse_color_to_nscolor(color_str: &str) -> ffi::ParsedNsColor {
    use crate::properties::longhands::color;
    use cssparser::{Parser, ParserInput};
    use std::borrow::Cow;

    // Create a dummy URL for the parser context
    let url = url::Url::parse("http://example.com").unwrap();
    let url_data = UrlExtraData::from(url);

    // Create a parser context
    let context = ParserContext::new(
        Origin::Author,
        &url_data,
        None, // rule_type is optional
        ParsingMode::DEFAULT,
        QuirksMode::NoQuirks,
        Cow::Owned(crate::stylesheets::Namespaces::default()),
        None, // error_reporter
        None, // use_counters
    );

    // Create a parser
    let mut input = ParserInput::new(color_str);
    let mut parser = Parser::new(&mut input);

    // Parse the color
    match color::parse(&context, &mut parser) {
        Ok(color_value) => {
            // Extract the color from ColorPropertyValue
            use crate::values::specified::color::Color;
            
            let absolute_color = match color_value.0 {
                Color::Absolute(abs) => abs.color,
                Color::CurrentColor => {
                    return ffi::ParsedNsColor {
                        success: false,
                        nscolor: 0,
                        error_message: "CurrentColor cannot be converted to absolute color".to_string(),
                    };
                },
                _ => {
                    return ffi::ParsedNsColor {
                        success: false,
                        nscolor: 0,
                        error_message: "Color cannot be resolved to absolute color at parse time".to_string(),
                    };
                },
            };

            // Convert to sRGB color space (same as Gecko's convert_absolute_color_to_nscolor)
            let srgb = absolute_color.to_color_space(crate::color::ColorSpace::Srgb);
            
            // Pack as RGBA uint32 (little-endian byte order: R, G, B, A)
            let nscolor = u32::from_le_bytes([
                (srgb.components.0 * 255.0).round() as u8,
                (srgb.components.1 * 255.0).round() as u8,
                (srgb.components.2 * 255.0).round() as u8,
                (srgb.alpha * 255.0).round() as u8,
            ]);

            ffi::ParsedNsColor {
                success: true,
                nscolor,
                error_message: String::new(),
            }
        },
        Err(e) => ffi::ParsedNsColor {
            success: false,
            nscolor: 0,
            error_message: format!("Failed to parse color: {:?}", e),
        },
>>>>>>> 9cc85c04
    }
}<|MERGE_RESOLUTION|>--- conflicted
+++ resolved
@@ -34,7 +34,6 @@
         pub success: bool,
     }
 
-<<<<<<< HEAD
     /// FFI Element representation for selector matching
     /// This is implemented on the C++ side
     #[derive(Debug, Clone)]
@@ -54,7 +53,7 @@
 
         /// Get the element state from C++
         fn get_element_state(element: &FFIElement) -> u64;
-        
+
         /// Get the document state from C++
         fn get_document_state(element: &FFIElement) -> u64;
 
@@ -93,7 +92,7 @@
 
         /// Check if element is empty
         fn element_is_empty(element: &FFIElement) -> bool;
-=======
+    }
     /// Color space enum for CSS colors
     #[repr(u8)]
     pub enum ColorSpace {
@@ -134,7 +133,6 @@
         pub success: bool,
         pub nscolor: u32,  // RGBA as uint32 (compatible with nscolor, Qt QRgb, etc.)
         pub error_message: String,
->>>>>>> 9cc85c04
     }
 
     extern "Rust" {
@@ -146,6 +144,7 @@
 
         /// Evaluate a calc() expression
         fn evaluate_calc_expression(expr: &str) -> CalcResult;
+
 
         /// Parse and set media query
         fn parse_media_query(query: &str) -> ParseResult;
@@ -157,20 +156,18 @@
             base_font_size: f32,
         ) -> ParsedCSSValue;
 
-<<<<<<< HEAD
         /// Parse a CSS selector
         fn parse_selector(selector: &str) -> ParseResult;
 
         /// Match a selector against an element
         fn match_selector(selector: &str, element: &FFIElement) -> SelectorMatchResult;
-=======
+
         /// Parse a CSS color value - returns structured color data
         fn parse_color(color_str: &str) -> ParsedColor;
 
         /// Parse a CSS color value and convert to nscolor (uint32 RGBA)
         /// This is compatible with Mozilla's nscolor, Qt's QRgb, and other RGBA uint32 formats
         fn parse_color_to_nscolor(color_str: &str) -> ParsedNsColor;
->>>>>>> 9cc85c04
     }
 }
 
@@ -380,7 +377,6 @@
     }
 
     #[test]
-<<<<<<< HEAD
     fn test_parse_selector_simple() {
         let result = parse_selector("div");
         assert!(result.success, "Should parse simple selector");
@@ -414,13 +410,14 @@
     fn test_parse_selector_pseudo_classes() {
         let result = parse_selector("a:link");
         assert!(result.success, "Should parse :link pseudo-class");
-        
+
         let result = parse_selector("input:checked");
         assert!(result.success, "Should parse :checked pseudo-class");
-        
+
         let result = parse_selector("div:hover");
         assert!(result.success, "Should parse :hover pseudo-class");
-=======
+    }
+
     fn test_parse_color() {
         let result = parse_color("hsla(-300, 100%, 37.5%, -3)");
         assert!(result.success, "Should successfully parse color");
@@ -466,7 +463,6 @@
         let result = parse_color_to_nscolor("red");
         assert!(result.success, "Should parse named color to nscolor");
         assert_eq!(result.nscolor, 0xFF0000FF);
->>>>>>> 9cc85c04
     }
 }
 
@@ -518,7 +514,6 @@
     }
 }
 
-<<<<<<< HEAD
 /// Parse a CSS selector
 pub fn parse_selector(selector: &str) -> ffi::ParseResult {
     use crate::selector_parser::SelectorParser;
@@ -705,7 +700,7 @@
         use dom::ElementState;
 
         let state = ElementState::from_bits_truncate(ffi::get_element_state(&self.0));
-        
+
         // Match against element state
         match pc {
             NonTSPseudoClass::Active => state.contains(ElementState::ACTIVE),
@@ -785,8 +780,9 @@
 
     fn add_element_unique_hashes(&self, _filter: &mut selectors::bloom::BloomFilter) -> bool {
         false // Bloom filter not used for FFI
-=======
-/// Parse a CSS color value
+    }
+}
+    /// Parse a CSS color value
 pub fn parse_color(color_str: &str) -> ffi::ParsedColor {
     use crate::properties::longhands::color;
     use cssparser::{Parser, ParserInput};
@@ -956,6 +952,5 @@
             nscolor: 0,
             error_message: format!("Failed to parse color: {:?}", e),
         },
->>>>>>> 9cc85c04
     }
 }